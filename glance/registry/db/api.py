--- conflicted
+++ resolved
@@ -129,12 +129,10 @@
         raise exception.NotFound("No image found with ID %s" % image_id)
 
 
-<<<<<<< HEAD
 def image_get_all_pending_delete(context, delete_time=None, limit=None):
     """Get all images that are pending deletion
 
     :param limit: maximum number of images to return
-
     """
     session = get_session()
     query = session.query(models.Image).\
@@ -154,14 +152,10 @@
     return query.all()
 
 
-def image_get_all_public(context, filters=None, marker=None, limit=None):
-    """Get all public images that match zero or more filters.
-=======
 def image_get_all_public(context, filters=None, marker=None, limit=None,
                          sort_key='created_at', sort_dir='desc'):
-    """
+    """Get all public images that match zero or more filters.
     Get all public images that match zero or more filters.
->>>>>>> 5929f143
 
     :param filters: dict of filter keys and values. If a 'properties'
                     key is present, it is treated as a dict of key/value
